'''
Copyright 2022 Airbus SAS
Modifications on 2022/11/29-2024/07/10 Copyright 2023 Capgemini

Licensed under the Apache License, Version 2.0 (the "License");
you may not use this file except in compliance with the License.
You may obtain a copy of the License at

    http://www.apache.org/licenses/LICENSE-2.0

Unless required by applicable law or agreed to in writing, software
distributed under the License is distributed on an "AS IS" BASIS,
WITHOUT WARRANTIES OR CONDITIONS OF ANY KIND, either express or implied.
See the License for the specific language governing permissions and
limitations under the License.
'''
from __future__ import annotations

import ast
import base64
import copy
import logging
import re
from datetime import datetime, timezone
from importlib import import_module
from logging import Logger
from os import environ, listdir, pathsep, scandir, sep
from os.path import abspath, basename, dirname, isdir, isfile, join, splitext
from pathlib import Path

import git
import pandas as pd
from sostrades_core.execution_engine.execution_engine import ExecutionEngine
from sostrades_core.sos_processes.processes_factory import SoSProcessFactory

from sos_ontology.core.sos_entities.code_repository import CodeRepository
from sos_ontology.core.sos_entities.parameter import Parameter
from sos_ontology.core.sos_entities.parameter_usage import ParameterUsage
from sos_ontology.core.sos_entities.sos_coupling import SoSCoupling
from sos_ontology.core.sos_entities.sos_discipline import SoSDiscipline
from sos_ontology.core.sos_entities.sos_entity import SoSEntityDict
from sos_ontology.core.sos_entities.sos_process import SoSProcess
from sos_ontology.core.sos_entities.sos_process_repository import SoSProcessRepository
from sos_ontology.core.sos_entities.sos_usecase import SoSUsecase
from sos_ontology.core.sos_toolbox import SoSToolbox


class SoSCodeDataExtractor:
    """Class to read and parse Python code to look for entities and links for the ontology"""

    def __init__(
            self,
            basepath: str = ".",
            logs_dict: dict = {},
            previous_code_repositories_traceability: dict = {},
    ):
        """Constructor"""
        self.toolbox = SoSToolbox()
        self.basepath = basepath
        self.exclusions_list = [
            "__pycache__",
            "__init__.py",
            "chart_post_processing.py",
            ".settings",
            ".git",
            "sostrades_webgui",
            "test",
            "tests",
            ".metadata",
            ".vscode",
            ".idea",
            "node_modules",
            "script_perso",
            ".bin",
            "sos_sandbox",
            "sostrades_webapi",
            "sos_trades_gui",
            "mdotools",
            "gems",
            "infrastructure",
            ".metadata",
            ".gitlab",
            "gemseo",
            ".gitignore",
            "LICENSES",
        ]
        self.path_exclusion_list = [
            join("AppData", "Local", "Continuum", "anaconda3"),
            'sostrades-webgui',
            'sostrades-webapi',
            'sostrades-ontology',
            'sostrades-authapi',
            'gemseo',
        ]
        self.logs_dict = logs_dict

        self.code_repositories = SoSEntityDict()
        self.sos_process_repositories = SoSEntityDict()
        self.sos_processes = SoSEntityDict()
        self.sos_disciplines = SoSEntityDict()
        self.parameters = SoSEntityDict()
        self.parameters_usages = SoSEntityDict()
        self.usecases = SoSEntityDict()
        self.couplings = SoSEntityDict()
        self.current_code_repo = None
        self.current_sos_discipline = None
        self.current_process_repository = None
        self.logger = logging.getLogger("Ontology")

        self.ontology_data_keys = {
            'sos_discipline': [
                'label',
                'type',
                'source',
                'validated',
                'validated_by',
                'last_modification_date',
                'category',
                'definition',
                'icon',
                'version',
            ],
            'process': ['label', 'description', 'category', 'version'],
        }

        # retrieve traceability info concerning code repositories
        self.code_repositories_dict = self.retrieve_code_repositories(
            logger=self.logger,
            previous_code_repo_dict=previous_code_repositories_traceability,
        )

        # self.code_repositories_dict = {
        #     'sostrades-core': self.code_repositories_dict['sostrades-core']
        # }
        print(
            f'Ready to extract info from {len(self.code_repositories_dict.keys())} code repositories',
        )
        print(list(self.code_repositories_dict.keys()))

    def add_to_log(self, category, sub_category=None, message=None, exception=None):
        if self.logs_dict is not None:
            if category not in self.logs_dict:
                if sub_category is None:
                    self.logs_dict[category] = []
                else:
                    self.logs_dict[category] = {}
            if sub_category is not None and sub_category not in self.logs_dict[category]:
                self.logs_dict[category][sub_category] = []

            if category == "date":
                self.logs_dict[category] = datetime.now(
                ).strftime("%d/%m/%Y %H:%M:%S")
            elif category == "errors":
                error_info = {
                    "message": message,
                }
                if exception is not None:
                    error_info["error"] = f"{type(exception)} - {exception}"
                self.logs_dict[category][sub_category].append(error_info)
            elif category == "details":
                if sub_category == "scannedDirectories":
                    self.logs_dict[category][sub_category].append(message)
            elif category == "ontologyInfo":
                self.logs_dict[category][sub_category].append(
                    {"id": message, "error": exception},
                )
            elif (
                    category == "multiple_parameters_info"
                    or category == "no_parameter_info"
                    or category == "parameter_does_not_exist"
                    or category == "synthesis"
                    or category == "inconsistencies"
                    or category == "duplicateParametersGlossary"
            ):
                self.logs_dict[category][sub_category] = message

    def get_classes_from_parsing_code(self, file):
        # return the list of classes instantiated by the first declaration of
        # function in a Python file
        try:
            with open(file=file, encoding="utf-8", errors="ignore") as myfile:
                data = myfile.read()
                p = ast.parse(data)
                classes = [
                     {
                        "name": node.name,
                        "type": [
                            n.id if hasattr(n, "id") else n.attr
                            for n in node.bases
                        ],
                    }
                    for node in ast.walk(p)
                    if isinstance(node, ast.ClassDef)
                ]
                return classes

        except Exception as ex:
            self.add_to_log(
                category="errors",
                sub_category="parsingClassList",
                message=f'Impossible to parse classes from {abspath(file).replace(self.basepath, "")}',
                exception=ex,
            )
            return []

    def get_disc_attributes_from_parsing_code(self, file):
        # return the METADATA dict of the discipline
        metadata = {}
        maturity = ""
        desc_in = {}
        desc_out = {}

        try:
            with open(file=file, encoding="utf-8", errors="ignore") as myfile:
                data = myfile.read()
                p = ast.parse(data)
                for node in ast.walk(p):
                    if isinstance(node, ast.ClassDef):
                        for assign in node.body:
                            if isinstance(assign, ast.Assign) and isinstance(assign.targets[0], ast.Name):
                                if isinstance(assign.value, ast.Dict):
                                    if assign.targets[0].id == "_ontology_data":
                                        try:
                                            metadata = ast.literal_eval(
                                                assign.value,
                                            )
                                        except Exception as ex:
                                            self.add_to_log(
                                                category="errors",
                                                sub_category="parsingDiscipline",
                                                message=f'Impossible to parse _ontology_data from {abspath(file).replace(self.basepath, "")}',
                                                exception=ex,
                                            )
                                    if assign.targets[0].id == "DESC_IN":
                                        # this check is to avoid error on
                                        # statements where DESC_IN is updated via a
                                        # function
                                        try:
                                            desc_in = ast.literal_eval(
                                                assign.value)
                                        except Exception as ex:
                                            self.add_to_log(
                                                category="errors",
                                                sub_category="parsingDiscipline",
                                                message=f'Impossible to parse DESC_IN from {abspath(file).replace(self.basepath, "")}',
                                                exception=ex,
                                            )
                                    if assign.targets[0].id == "DESC_OUT":
                                        # this check is to avoid error on
                                        # statements where DESC_IN is updated via a
                                        # function
                                        try:
                                            desc_out = ast.literal_eval(
                                                assign.value,
                                            )
                                        except Exception as ex:
                                            self.add_to_log(
                                                category="errors",
                                                sub_category="parsingDiscipline",
                                                message=f'Impossible to parse DESC_OUT from {abspath(file).replace(self.basepath, "")}',
                                                exception=ex,
                                            )
                                if assign.targets[0].id == "_maturity":
                                    maturity = ast.literal_eval(
                                        assign.value)

        except Exception as ex:
            self.add_to_log(
                category="errors",
                sub_category="parsingDiscipline",
                message=f'Impossible to parse sos discipline {abspath(file).replace(self.basepath, "")}',
                exception=ex,
            )

        return metadata, maturity, desc_in, desc_out

    def get_imports_from_parsing_code(self, file):
        imports = {}
        try:
            with open(file=file, encoding="utf-8", errors="ignore") as myfile:
                data = myfile.read()
                p = ast.parse(data)
                for node in ast.walk(p):
                    module = None
                    if isinstance(node, (ast.Import, ast.ImportFrom)):
                        if isinstance(node, ast.ImportFrom):
                            module = node.module
                        for n in node.names:
                            imports[n.name] = {
                                "module": module, "name": n.name}
                return imports

        except Exception as ex:
            self.add_to_log(
                category="errors",
                sub_category="parsingImportList",
                message=f'Impossible to parse import list from {abspath(file).replace(self.basepath, "")}',
                exception=ex,
            )
            return {}

    def get_sos_discipline_internal_variables(self, entry, path, model_id):
        attributes = {
            "DESC_IN": {},
            "DESC_OUT": {},
            "maturity": "",
            "_ontology_data": {},
        }

        # retrieve attribute from discipline instanciation
        ee_name = "ExecEngineOntology"
        try:
            mod = import_module(".".join(path.split(".")[:-1:]))
            loaded_discipline = getattr(mod, path.split(".")[-1])

            if (
                    hasattr(loaded_discipline, "DESC_IN")
                    and loaded_discipline.DESC_IN is not None
            ):
                attributes["DESC_IN"] = copy.deepcopy(
                    loaded_discipline.DESC_IN)
            if (
                    hasattr(loaded_discipline, "_data_in")
                    and loaded_discipline.get_data_in() is not None
            ):
                attributes["DESC_IN"].update(
                    copy.deepcopy(loaded_discipline.get_data_in()))
            if (
                    hasattr(loaded_discipline, "DESC_OUT")
                    and loaded_discipline.DESC_OUT is not None
            ):
                attributes["DESC_OUT"] = copy.deepcopy(
                    loaded_discipline.DESC_OUT)
            if (
                    hasattr(loaded_discipline, "_data_out")
                    and loaded_discipline._data_out is not None
            ):
                attributes["DESC_OUT"].update(
                    copy.deepcopy(loaded_discipline._data_out),
                )
            if (
                    hasattr(loaded_discipline, "_maturity")
                    and loaded_discipline._maturity is not None
            ):
                attributes["maturity"] = copy.deepcopy(
                    loaded_discipline._maturity)
            if (
                    hasattr(loaded_discipline, "_ontology_data")
                    and loaded_discipline._ontology_data is not None
            ):
                attributes["_ontology_data"] = copy.deepcopy(
                    loaded_discipline._ontology_data,
                )

            else:
                self.add_to_log(
                    category="ontologyInfo",
                    sub_category="discipline",
                    message=f"{model_id}",
                    exception="_ontology_data does not exist",
                )
            try:
                # try to complete information (io_type, ...) by configuring discipline
                # generate ns_list
                ns_list = list(
                    set(
                        [
                            *[
                                disc.get("namespace", None)
                                for disc in attributes["DESC_IN"].values()
                            ],
                            *[
                                disc.get("namespace", None)
                                for disc in attributes["DESC_OUT"].values()
                            ],
                        ],
                    ),
                )
                ee = ExecutionEngine(ee_name)
                ee.ns_manager.add_ns_def({ns: ee_name for ns in ns_list})
                builder = ee.factory.get_builder_from_module(entry.name, path)
                ee.factory.set_builders_to_coupling_builder(builder)
                ee.configure()
                loaded_discipline = ee.factory.sos_disciplines[0]
                if loaded_discipline.get_data_in() is not None:
                    attributes["DESC_IN"].update(
                        copy.deepcopy(loaded_discipline.get_data_in()),
                    )
                if loaded_discipline.get_data_out() is not None:
                    attributes["DESC_OUT"].update(
                        copy.deepcopy(loaded_discipline.get_data_out()),
                    )
            except Exception as ex:
                self.add_to_log(
                    category="errors",
                    sub_category="loadingDiscipline",
                    message=f'Impossible to configure sos discipline {abspath(entry).replace(self.basepath, "")}',
                    exception=ex,
                )
        except Exception as ex:
            self.add_to_log(
                category="errors",
                sub_category="loadingDiscipline",
                message=f'Impossible to import sos discipline {abspath(entry).replace(self.basepath, "")}',
                exception=ex,
            )

        # retrieve info from code parsing
        (
            parsed_ontology_data,
            parsed_maturity,
            parsed_DESC_IN,
            parsed_DESC_OUT,
        ) = self.get_disc_attributes_from_parsing_code(entry)
        if parsed_DESC_IN is not None and parsed_DESC_IN != {} and len(parsed_DESC_IN.keys()) > len(attributes.get("DESC_IN", {}).keys()):
            self.add_to_log(
                category="errors",
                sub_category="loadingDiscipline",
                message=f'Parsed DESC_IN used because it contains more info than loaded DESC_IN for  {abspath(entry).replace(self.basepath, "")}',
            )
            attributes["DESC_IN"] = copy.deepcopy(parsed_DESC_IN)

        if parsed_DESC_OUT is not None and parsed_DESC_OUT != {} and len(parsed_DESC_OUT.keys()) > len(attributes.get("DESC_OUT", {}).keys()):
            self.add_to_log(
                category="errors",
                sub_category="loadingDiscipline",
                message=f'Parsed DESC_OUT used because it contains more info than loaded DESC_OUT for  {abspath(entry).replace(self.basepath, "")}',
            )
            attributes["DESC_OUT"] = copy.deepcopy(parsed_DESC_OUT)

        if attributes["_ontology_data"] == {} and parsed_ontology_data != {}:
            attributes["_ontology_data"] = parsed_ontology_data
        if attributes["maturity"] == "" and parsed_maturity != "":
            attributes["maturity"] = parsed_maturity

        return attributes

    def is_sos_discipline(self, entry):
        imports = self.get_imports_from_parsing_code(entry)
        classes = self.get_classes_from_parsing_code(entry)
        info = {}
        sos_disc = False
        for c in classes:
            class_name = c.get("name", "")
            class_type = c.get("type", [])
            for t in class_type:
                # we verify if this class is imported in the module
                if t in imports:
                    # we load the imported class
                    try:
                        classInstance = getattr(
                            import_module(
                                imports[t]["module"]), imports[t]["name"],
                        )
                        # we retrieve the inheritance_tree
                        inheritance_tree = type.mro(classInstance)
                        # we check if the SoSDiscipline or SoSWrapp (for Execution Engine v4) is present in the
                        # inheritance
                        if any(
                                [
                                    disc_class in [
                                        i.__name__ for i in inheritance_tree]
                                    for disc_class in ['ProxyDiscipline', 'SoSWrapp']
                                ],
                        ):
                            # it is a model !! (an SoSDIscipline)
                            # print(f'{entry.name} is a model !')
                            info = {
                                "name": class_name,
                                "inheritance_tree": [
                                    i.__name__ for i in inheritance_tree
                                ],
                            }
                            sos_disc = True

                    except Exception as ex:
                        self.add_to_log(
                            category="errors",
                            sub_category="isSoSDiscipline",
                            message=f'Error during checking if SoS Discipline for Class {t} of {abspath(entry).replace(self.basepath, "")}',
                            exception=ex,
                        )
        return sos_disc, info

    def add_sos_discipline_and_associated_parameters(self, entry, rootpath, class_info):
        # Fullpath
        fullpath = abspath(entry).replace(abspath(rootpath) + sep, "")

        loadingPath = (
                fullpath.replace(".py", "").replace(
                    sep, ".") + "." + class_info["name"]
        )

        model_id = fullpath.replace(".py", "").replace(sep, ".")
        short_id = entry.name.replace(".py", "") + "." + class_info["name"]
        modelAttributes = self.get_sos_discipline_internal_variables(
            entry, loadingPath, model_id,
        )
        disc_label = modelAttributes['_ontology_data'].get('label', short_id)
        if disc_label == model_id:
            disc_label = short_id

        new_sos_discipline = SoSDiscipline(
            id=model_id,
            label=disc_label,
            repository=self.current_code_repo,
            pythonModulePath=fullpath,
            definition=modelAttributes['_ontology_data'].get('definition', ''),
            validated=modelAttributes['_ontology_data'].get('validated', ''),
            type=modelAttributes['_ontology_data'].get('type', ''),
            icon=modelAttributes['_ontology_data'].get('icon', ''),
            documentation=self.get_markdown_documentation(abspath(entry)),
            last_modification_date=modelAttributes['_ontology_data'].get(
                'last_modification_date', '',
            ),
            validated_by=modelAttributes['_ontology_data'].get(
                'validated_by', ''),
            pythonClassInheritance=class_info["inheritance_tree"],
            pythonClass=class_info["name"],
            source=modelAttributes['_ontology_data'].get('source', ''),
            category=modelAttributes['_ontology_data'].get('category', ''),
            version=modelAttributes['_ontology_data'].get('version', ''),
        )
        # add discipline to list
        self.sos_disciplines.add(new_sos_discipline)
        self.current_sos_discipline = new_sos_discipline

        # check ontology keys
        self.check_ontology_keys(
            modelAttributes['_ontology_data'], 'sos_discipline', model_id,
        )

        # add input parameters
        self.generate_parameters(
            param_dict=modelAttributes["DESC_IN"],
            io="input",
            discipline_entity=self.current_sos_discipline,
        )

        # add output parameters
        self.generate_parameters(
            param_dict=modelAttributes["DESC_OUT"],
            io="output",
            discipline_entity=self.current_sos_discipline,
        )

    def generate_parameters(self, param_dict, io, discipline_entity):
        # add input parameters
        for param, attributes in param_dict.items():
            # sometimes the parameter name is containing part of a namespace,
            # we need to extract only the final name
            param_id = param
            if not isinstance(param, str):
                if isinstance(param, tuple):
                    param_id = f'{param[0]}.{param[1]}'
                else:
                    print(
                        f'Parameter {param} from discipline {discipline_entity.id} is not a string: {isinstance(param, str)}',
                    )
            else:
                param_name = param_id.split('.')[-1]
                parameter_entity = self.parameters.get(param_name)
                if parameter_entity is None:
                    parameter_entity = Parameter(
                        id=param_name, label=param_name, attributesDict=attributes,
                    )
                    self.parameters.add(parameter_entity)

                param_usage_id = f"{discipline_entity.id}_{io}_{param_id}"
                parameter_usage_entity = self.parameters_usages.get(
                    param_usage_id)
                if parameter_usage_entity is None:
                    new_param_usage = ParameterUsage(
                        id=param_usage_id,
                        label=param_usage_id,
                        attributesDict=attributes,
                        parameter=parameter_entity,
                        sos_discipline=discipline_entity,
                    )
                    self.parameters_usages.add(new_param_usage)
                    parameter_entity.add_usage(new_param_usage)
                    parameter_usage_entity = new_param_usage
                else:
                    parameter_usage_entity.updateAttributes(
                        attributesDict=attributes)
                if io == "input":
                    discipline_entity.add_input_parameter_usage(
                        parameter_usage_entity)
                elif io == "output":
                    discipline_entity.add_output_parameter_usage(
                        parameter_usage_entity)

    def generate_sos_disciplines_and_parameters(self, basepath, level, rootpath):
        """This function looks for sos_discipline and associated parameters in all files in directory"""
        with scandir(basepath) as entries:
            for entry in entries:
                if entry.name not in self.exclusions_list:
                    if entry.is_file() and splitext(entry)[1] == ".py":
                        is_sos_disc, class_info = self.is_sos_discipline(
                            entry)
                        if is_sos_disc:
                            self.add_sos_discipline_and_associated_parameters(
                                entry=entry,
                                rootpath=rootpath,
                                class_info=class_info,
                            )

                    if entry.is_dir():
                        if level == 1:
                            self.add_to_log(
                                category="details",
                                sub_category="scannedDirectories",
                                message=abspath(entry).replace(
                                    self.basepath, ""),
                            )
                        self.generate_sos_disciplines_and_parameters(
                            abspath(entry), level + 1, rootpath,
                        )

    def generate_process_repository(self, repo, code_repo):
        # retrive corresponding code repository
        label = repo
        description = ""
        try:
            repository_module = import_module(repo)

            if hasattr(repository_module, "label"):
                if (
                        repository_module.label is not None
                        and repository_module.label != ""
                ):
                    label = repository_module.label
            else:
                self.add_to_log(
                    category="ontologyInfo",
                    sub_category="processRepository",
                    message=f"{repo}",
                    exception="label not present in __init__.py",
                )
            if hasattr(repository_module, "description"):
                if (
                        repository_module.description is not None
                        and repository_module.description != ""
                ):
                    description = repository_module.description
            else:
                self.add_to_log(
                    category="ontologyInfo",
                    sub_category="processRepository",
                    message=f"{repo}",
                    exception="description not present in __init__.py",
                )

        except Exception as ex:
            self.add_to_log(
                category="errors",
                sub_category="__init__.py",
                message=f"Impossible to load __init__.py for process repository {repo}",
                exception=ex,
            )

        new_process_repo = SoSProcessRepository(
            id=repo, label=label, description=description, code_repository=code_repo,
        )
        self.sos_process_repositories.add(new_process_repo)
        self.current_process_repository = new_process_repo
        code_repo.add_process_repository(new_process_repo)

    def generate_process(self, process):
        repo = self.current_process_repository.id
        ee = ExecutionEngine(f"EE.{repo}.{process}")
        process_path = ""
        documentation = ""
        disciplinesDict = {}
        _ontology_data = {}
        process_module_path = f"{repo}.{process}.process"
        try:
            process_module = import_module(process_module_path)
            process_path = process_module.__file__

            # instantiate process
            try:
                builder = ee.factory.get_builder_from_process(repo, process)
                ee.factory.set_builders_to_coupling_builder(builder)
                ee.configure()

                disciplinesDict = ee.dm.convert_disciplines_dict_with_full_name()

            except Exception as ex:
                self.add_to_log(
                    category="errors",
                    sub_category="loadProcess",
                    message=f"{repo}.{process}",
                    exception=ex,
                )
            # retrieve process ontology info
            try:
                # retrieve process Builder
                processBuilderClass = getattr(process_module, 'ProcessBuilder')
                if hasattr(processBuilderClass, "_ontology_data"):
                    _ontology_data = processBuilderClass._ontology_data

                else:
                    self.add_to_log(
                        category="ontologyInfo",
                        sub_category="process",
                        message=f"{process}",
                        exception="_ontology_data does not exist",
                    )

            except Exception as ex:
                self.add_to_log(
                    category="errors",
                    sub_category="loadProcessBuilder",
                    message=f"Impossible to retrieve process builder for {process}",
                    exception=ex,
                )
        except Exception as ex:
            self.add_to_log(
                category="errors",
                sub_category="loadProcess",
                message=f"{repo}.{process}",
                exception=ex,
            )

        if process_path != "":
            documentation = self.get_markdown_documentation(process_path)
        new_process = SoSProcess(
            id=f"{repo}.{process}",
            label=_ontology_data.get('label', process),
            description=_ontology_data.get('description', ''),
            repository=self.current_process_repository,
            documentation=documentation,
            process_module_path=process_module_path,
            category=_ontology_data.get('category', ''),
            version=_ontology_data.get('version', ''),
        )
        self.current_process_repository.add_process(new_process)
        self.sos_processes.add(new_process)

        # check ontology keys
        self.check_ontology_keys(_ontology_data, 'process', process)

        # add disciplines
        if disciplinesDict != {}:
            for disciplines_list in disciplinesDict.values():
                for discipline in disciplines_list:
                    disc_entity = self.sos_disciplines.get(
                        discipline["model_name_full_path"],
                    )
                    if disc_entity is not None:
                        new_process.add_model(disc_entity)
                        # add parameters
                        # IN
                        self.generate_parameters(
                            param_dict=discipline["reference"].get_data_in(),
                            io="input",
                            discipline_entity=disc_entity,
                        )
                        # OUT
                        self.generate_parameters(
                            param_dict=discipline["reference"].get_data_out(),
                            io="output",
                            discipline_entity=disc_entity,
                        )

                    else:
                        self.add_to_log(
                            category="errors",
                            sub_category="missingSoSDiscipline",
                            message=f'Impossible to find discipline {discipline["model_name_full_path"]}',
                        )

        return new_process, process_path

    def generate_entities_from_code_repositories(self) -> dict:

        # retrieve recursively models and parameters into self.models_with_params_dict
        # iterate over all paths folders
        print(
            "#####################    LOOKING FOR SOS DISCIPLINES AND PARAMETERS    #########################",
        )

        # only code repositories listed in traceability dict will be explored.
        # All code repo must be Git repositories
        for repo_name, repo_dict in self.code_repositories_dict.items():
            path = repo_dict.get('path', None)
            if path is not None:
                # each path is a code repository
                print(f"Scan code repository {path}")
                new_code_repo = CodeRepository(repo_name, repo_name)
                new_code_repo.update_info(repo_dict)
                self.code_repositories.add(new_code_repo)
                self.current_code_repo = new_code_repo
                self.generate_sos_disciplines_and_parameters(path, 0, path)

        # retrieve list of process repository
        print(
            "#####################    LOOKING FOR PROCESSES, USECASES AND COUPLINGS    #########################",
        )
        process_factory = SoSProcessFactory(
            additional_repository_list=[], search_python_path=True,
        )
        # Get processes dictionary
        processes_dict = process_factory.get_processes_dict()

        # retrieve list of processes, reference and couplings
        for process_repo_id, processIdList in processes_dict.items():
            code_repo_entity = self.get_code_repository_entity(
                from_process_repo_id=process_repo_id,
            )

            if code_repo_entity is not None:
                print('Process Repository', process_repo_id)
                # create process repository
                self.generate_process_repository(
                    process_repo_id, code_repo_entity)

                for process in processIdList:
                    # retrieve disciplines list via processes_treeviews generated by the run of usecases
                    # only usecases that can be configured will be available
                    # print(f"Process {process_repo_id}.{process}")
                    new_process_entity, new_process_path = self.generate_process(
                        process,
                    )

                    # generate usecases
                    if new_process_path != "":
                        # construct usecases folder path
                        folder_path = dirname(new_process_path)
                        # match pattern to retrieve usecase files
                        pattern = re.compile(r"^usecase.*\.py")
                        for f in listdir(folder_path):
                            if (
                                f != "__init__.py"
                                and f != "process.py"
                                and f != "__pycache__"
                            ) and pattern.match(f):
                                usecase_id = f"{process_repo_id}.{process}.{f}"
                                (
                                    new_usecase_entity,
                                    couplings_list,
                                ) = self.generate_usecase(
                                    usecase_id,
                                    process_entity=new_process_entity,
                                )

                                # generate couplings
                                self.generate_couplings(
                                    couplings_list,
                                    usecase=new_usecase_entity,
                                )

        print(
            "#####################    LOOKING FOR PARAMETERS GLOSSARY    #########################",
        )
        for repo_dict in self.code_repositories_dict.values():
            path = repo_dict.get('path', None)
            self.retrieve_parameter_glossary_for_code_repository(
                repository_path=path)

        # write log of multiple info for a parameter, no info for parameter and
        # inconsistencies for multiple info
        self.generate_full_extraction_logs()

        return self.logs_dict

    def add_ontology_data_to_parameters(
            self, parameters_glossary_dict, code_repository,
    ):
        not_existing_parameters = []
        for parameter_id, ontology_data in parameters_glossary_dict.items():
            # get parameter
            parameter = self.parameters.get(parameter_id)
            if parameter is not None:
                parameter.updateOntologyAttributes(ontology_data)
                parameter.add_code_repository(code_repository)
                parameter.add_code_repository_attributes(
                    code_repository=code_repository, attributesDict=ontology_data,
                )
            else:
                # parameter does not exist
                not_existing_parameters.append(parameter_id)
        if len(not_existing_parameters) > 0:
            self.add_to_log(
                category="parameter_does_not_exist",
                sub_category=code_repository.id,
                message=not_existing_parameters,
            )

    def get_markdown_documentation(self, filepath):
        # Manage markdown documentation

        doc_folder_path = join(dirname(filepath), "documentation")
        filename = basename(filepath).split(".")[0]
        markdown_data = ""
        if isdir(doc_folder_path):
            # look for markdown file with extension .markdown or .md
            markdown_list = [
                join(doc_folder_path, md_file)
                for md_file in listdir(doc_folder_path)
                if (
                        (md_file.endswith(r".markdown") or md_file.endswith(r".md"))
                        and md_file.startswith(filename)
                )
            ]

            if len(markdown_list) > 0:
                # build file path
                markdown_filepath = markdown_list[0]

                if isfile(markdown_filepath):
                    markdown_data = ""

                    try:
                        with open(markdown_filepath, "r+t", encoding="utf-8") as f:
                            markdown_data = f.read()

                        # Find file reference in markdown file
                        place_holder = "!\\[(.*)\\]\\((.*)\\)"
                        matches = re.finditer(place_holder, markdown_data)

                        images_base_64 = {}
                        base64_image_tags = []

                        for matche in matches:
                            # Format:
                            # (0) => full matche line
                            # (1) => first group (place holder name)
                            # (2) => second group (image path/name)

                            image_name = matche.group(2)

                            # Convert markdown image link to link to base64
                            # image
                            image_filepath = join(doc_folder_path, image_name)

                            if isfile(image_filepath):
                                with open(image_filepath, "r+b") as image_file:
                                    image_data = image_file.read()
                                encoded = base64.b64encode(image_data).decode("utf-8")

                                images_base_64.update({image_name: encoded})

                                # first replace the matches
                                matche_value = matche.group(1)
                                matches_replace = f"![{matche_value}]({image_name})"
                                matches_replace_by = f"![{matche_value}][{image_name}]"

                                base64_image_tag = f"[{image_name}]:data:image/png;base64,{images_base_64[image_name]}"
                                base64_image_tags.append(base64_image_tag)

                                markdown_data = markdown_data.replace(
                                    matches_replace, matches_replace_by,
                                )

                        for image_tag in base64_image_tags:
                            markdown_data = f"{markdown_data}\n\n{image_tag}"

                    except Exception as ex:
                        self.add_to_log(
                            category="errors",
                            sub_category="documentation",
                            message=f'Impossible to retrive documentation for {abspath(markdown_filepath).replace(self.basepath, "")}',
                            exception=ex,
                        )
        return markdown_data

    def generate_usecase(self, reference_path, process_entity):
        couplings_list = []
        new_usecase = None
        usecase_id = f"{reference_path}"
        try:
            ref_module = import_module(reference_path.replace(".py", ""))
            loaded_ref = getattr(ref_module, "Study")()
            # configure usecase
            loaded_ref.load_data()
            loaded_ref.execution_engine.configure()
            usecase_name = loaded_ref.study_name
            usecase_id = f"{process_entity.process_module_path}.{usecase_name}"

            #  add run_usecase ?
            new_usecase = SoSUsecase(
                id=usecase_id,
                label=usecase_name,
                description="",
                process=process_entity,
                run_usecase=loaded_ref.run_usecase,
            )
            self.usecases.add(new_usecase)
            process_entity.add_usecase(new_usecase)

            disciplinesDict = loaded_ref.ee.dm.convert_disciplines_dict_with_full_name()
            # couplings_dict = loaded_ref.ee.root_process.export_couplings().to_dict(orient='index')
            couplings_list = (
                loaded_ref.ee.root_process.coupling_structure.graph.get_disciplines_couplings()
            )

            # add disciplines
            if disciplinesDict != {}:
                for discipline_local_name, disciplines_list in disciplinesDict.items():
                    disc_list = []
                    for discipline in disciplines_list:
                        disc_entity = self.sos_disciplines.get(
                            discipline["model_name_full_path"],
                        )
                        if disc_entity is not None:
                            process_entity.add_model(disc_entity)
                            # add parameters
                            # IN
                            self.generate_parameters(
                                param_dict=discipline["reference"].get_data_in(
                                ),
                                io="input",
                                discipline_entity=disc_entity,
                            )
                            # OUT
                            self.generate_parameters(
                                param_dict=discipline["reference"].get_data_out(
                                ),
                                io="output",
                                discipline_entity=disc_entity,
                            )
                            disc_list.append(disc_entity)
                        else:
                            self.add_to_log(
                                category="errors",
                                sub_category="missingSoSDiscipline",
                                message=f'Impossible to find discipline {discipline["model_name_full_path"]}',
                            )
                    new_usecase.add_disciplines(
                        local_discipline_name=discipline_local_name,
                        discipline_entities=disc_list,
                    )

        except Exception as ex:
            self.add_to_log(
                category="errors",
                sub_category="loadUsecase",
                message=f'{usecase_id}',
                exception=ex,
            )
        return new_usecase, couplings_list

    def generate_couplings(self, couplings_list: dict, usecase):

        for coupling in couplings_list:
            disc_from = self.sos_disciplines.get(coupling[0].__module__)
            disc_to = self.sos_disciplines.get(coupling[1].__module__)
            if disc_from is not None and disc_to is not None:
                for coupling_param in coupling[2]:
                    param_name = coupling_param.split(".")[-1]
                    coupling_id = (
                        f"from_{disc_from.id}_to_{disc_to.id}_param_{param_name}"
                    )
                    param_usage_out_id = f"{disc_from.id}_output_{param_name}"
                    param_usage_out = self.parameters_usages.get(
                        param_usage_out_id)
                    param_usage_in_id = f"{disc_to.id}_input_{param_name}"
                    param_usage_in = self.parameters_usages.get(
                        param_usage_in_id)

                    new_coupling = SoSCoupling(
                        id=coupling_id,
                        label=coupling_param,
                        disciplineFrom=disc_from,
                        disciplineTo=disc_to,
                        parameterUsageOut=param_usage_out,
                        parameterUsageIn=param_usage_in,
                        usecase=usecase,
                    )

                    self.couplings.add(new_coupling)

    def check_ontology_keys(self, ontology_data_dict, entity, id):
        for k in ontology_data_dict:
            if k not in self.ontology_data_keys[entity]:
                self.add_to_log(
                    category="errors",
                    sub_category="ontologyKeys",
                    message=f"{entity} - {id}: {k} is not a valid ontology key",
                )

    def retrieve_code_repositories(
            self, logger: Logger, previous_code_repo_dict: dict,
    ) -> dict:
        """
        Extract all git code repository with name, path and latest commit SHA
        It excludes repository that are in the list self.path_exclusion_list
        It also excludes repository which have not been modified since last update (SHA is the same)
        :param logger: logger for messages
        :type logger: Logger
        :param previous_code_repo_dict: code_repo_dict from previous extraction
        :type previous_code_repo_dict: dict
        """
        # Regular expression to remove connection info from url when token is
        # used
<<<<<<< HEAD
        INFO_REGEXP = '://.*@'
=======
        INFO_REGEXP = r':\/\/.*@'
>>>>>>> e90ba7e2
        INFO_REPLACE = '://'

        # Regular expression when it is a remote repostory with ssh
        SSH_REGEX =  r'^[a-zA-Z]+@[a-zA-Z0-9.-]+:'
        SSH_REGEX_TO_REPLACE = r'^.*@'
        SSH_REGEX_REPLACE = 'https://'

        BRANCH = 'branch'
        COMMIT = 'commit'
        URL = 'url'
        COMMITTED_DATE = 'committed_date'
        REPO_PATH = 'path'

        code_repo_dict = {}

        # check for PYTHONPATH environment variable
        python_path_libraries = environ.get('PYTHONPATH')

        if python_path_libraries is not None and len(python_path_libraries) > 0:

            # Set to list each library of the PYTHONPATH
            libraries = python_path_libraries.split(pathsep)

            for library_path in libraries:
                if isdir(library_path) and all(
                    [
                        exclude not in library_path
                        for exclude in self.path_exclusion_list
                    ],
                ):
                    try:
                        repo = git.Repo(
                            path=library_path,
                            search_parent_directories=True,
                        )

                        # there is an url
                        if len(repo.remotes) > 0:
                            # Retrieve url and remove connection info from it
                            raw_url = repo.remotes.origin.url
                            url = re.sub(INFO_REGEXP, INFO_REPLACE, raw_url)
                            try:
                                repo_name = url.split(".git")[0].split("/")[-1]
                            except:
                                print(
                                    f"Impossible to retrieve repo name from url {url}",
                                )
                                repo_name = url
                        else:
                            url = ""
                            repo_name = basename(library_path)
                        if repo.head.is_detached:
                            branch_name = "detached"
                            commit = repo.head.commit
                            # get tag version (format v0.0.0)
                            tags = [
                                tag.name
                                for tag in repo.tags
                                if tag.name.startswith("v") and tag.commit == commit
                            ]
                            if len(tags) > 0:

                                def convert_version(version: str) -> list[int]:
                                    return [
                                        int(part)
                                        for part in version.strip("v").split(".")
                                    ]

                                # sort versions
                                sorted_tags = sorted(tags, key=convert_version)

                                branch_name = sorted_tags[-1]
                        else:
                            branch_name = repo.active_branch.name
                            commit = repo.active_branch.commit
                        commited_date = datetime.fromtimestamp(
                            commit.committed_date,
                            timezone.utc,
                        )

                        if previous_code_repo_dict.get(repo_name, {}) != {}:
                            previous_commit_hexsha = previous_code_repo_dict[
                                repo_name
                            ].get(COMMIT, "")
                            if previous_commit_hexsha == commit.hexsha:
                                print(
                                    f"Code Repository {repo_name} has not been updated since last Ontology update.",
                                )

                        # Remove trailing .git
                        if url.endswith(".git"):
                            url = url[:-4]
                        # Verify if we are dealing with ssh remote repository and replace by https://
                        if bool(re.match(SSH_REGEX, url)):
                            url = url.replace(":", "/")
                            url = re.sub(SSH_REGEX_TO_REPLACE, SSH_REGEX_REPLACE, url)
                        code_repo_dict[repo_name] = {
                            URL: url,
                            BRANCH: branch_name,
                            COMMIT: commit.hexsha,
                            COMMITTED_DATE: commited_date.strftime(
                                "%d/%m/%Y %H:%M:%S",
                            ),
                            REPO_PATH: str(
                                Path(library_path),
                            ),  # Allow to mixed / and \ on windows path of PYTHONPATH. Nothing Change for linux
                        }

                    except git.exc.InvalidGitRepositoryError:  # type: ignore
                        logger.error(f"{library_path} folder is not a git folder")
                    except Exception as error:
                        logger.error(
                            f"{library_path} folder generates the following error while accessing with git:\n {error!s}",
                        )

        return code_repo_dict

    def get_code_repository_entity(self, from_process_repo_id: str) -> CodeRepository:
        code_repo_entity = None
        try:
            process_repo_path = dirname(
                import_module(from_process_repo_id).__file__)
            code_repo_path = None
            for repo_dict in self.code_repositories_dict.values():
                path = repo_dict.get('path', None)
                if path in process_repo_path:
                    code_repo_path = path
                    break
            repo_name = code_repo_path.split(sep)[-1]
            code_repo_entity = self.code_repositories.get(repo_name)
        except:
            print(
                f"Impossible to retrieve process repository {from_process_repo_id}")
            self.add_to_log(
                category="errors",
                sub_category="processRepository",
                message=f"Impossible to retrieve process repository {from_process_repo_id}",
            )
        return code_repo_entity

    def retrieve_parameter_glossary_for_code_repository(self, repository_path: str):
        repo_id = repository_path.split(sep)[-1]
        try:
            parameter_glossary_path = join(
                repository_path, "parameters_glossary.csv")
            if isfile(parameter_glossary_path):
                parameters_glossary_df = pd.read_csv(
                    parameter_glossary_path,
                    na_filter=False,
                    encoding="utf-8",
                    encoding_errors="ignore",
                    keep_default_na=False,
                )
                duplicated = parameters_glossary_df.duplicated(
                    subset=['id'], keep='first',
                )
                if any(duplicated.values.tolist()):
                    duplicated_list = parameters_glossary_df.loc[
                        duplicated, 'id',
                    ].values.tolist()
                    print(
                        f'There are {len(duplicated_list)} duplicated parameters in the glossary: {", ".join(duplicated_list)}, they will be ignored',
                    )
                    self.add_to_log(
                        category="errors",
                        sub_category="duplicateParametersGlossary",
                        message={repo_id: duplicated_list},
                    )
                    parameters_glossary_df = parameters_glossary_df.drop_duplicates(
                        subset=['id'], keep='first',
                    )

                parameters_glossary_df = parameters_glossary_df.set_index('id')
                parameters_glossary_dict = parameters_glossary_df.to_dict(
                    "index")

                code_repo_entity = self.code_repositories.get(repo_id)
                self.add_ontology_data_to_parameters(
                    parameters_glossary_dict, code_repo_entity,
                )
            else:
                print(f"Parameters glossary does not exist for repo {repo_id}")
                self.add_to_log(
                    category="errors",
                    sub_category="parameterGlossary",
                    message=f"Parameters glossary does not exist for repo {repo_id}",
                    exception=None,
                )
        except Exception as ex:
            print(
                f"Impossible to retrieve parameter glossary for repo {repo_id}")
            self.add_to_log(
                category="errors",
                sub_category="parameterGlossary",
                message=f"Impossible to retrieve parameter glossary for repo {repo_id}",
                exception=ex,
            )

    def generate_full_extraction_logs(self):
        no_parameter_info = {}
        for parameter in self.parameters.sos_entity_dict.values():
            if len(parameter.code_repositories) > 1:
                self.add_to_log(
                    category="multiple_parameters_info",
                    sub_category=parameter.id,
                    message=[repo.id for repo in parameter.code_repositories],
                )

            elif len(parameter.code_repositories) == 0:
                parameter_code_repositories = [
                    instance.sos_discipline.repository.label
                    for instance in parameter.instances_list
                ]
                parameter_code_repositories = list(
                    set(parameter_code_repositories))
                no_parameter_info[parameter.id] = parameter_code_repositories

            datatypeDict = {}
            unitDict = {}
            for parameter_usage in parameter.instances_list:
                unitDict.setdefault(parameter_usage.unit, [])
                unitDict[parameter_usage.unit].append(
                    ('discipline', parameter_usage.sos_discipline.id),
                )

                datatypeDict.setdefault(parameter_usage.datatype, [])
                datatypeDict[parameter_usage.datatype].append(
                    ('discipline', parameter_usage.sos_discipline.id),
                )

            if len(parameter.code_repositories) > 1:
                for repo, attributes in parameter.code_repositories_attributes.items():
                    unitDict.setdefault(attributes['unit'], [])
                    unitDict[attributes['unit']].append(('glossary', repo))

                    datatypeDict.setdefault(attributes['datatype'], [])
                    datatypeDict[attributes['datatype']].append(
                        ('glossary', repo))

            message = {}
            if len(unitDict.keys()) > 1:
                message['unit'] = unitDict
            if len(datatypeDict.keys()) > 1:
                message['datatype'] = datatypeDict

            if message != {}:
                self.add_to_log(
                    category="inconsistencies",
                    sub_category=parameter.id,
                    message=message,
                )

        if no_parameter_info != {}:
            # transform dictionnary from
            # {parameter:[code_repository_list]} to
            # {code_repository:[parameter_list]}

            code_repo_list = list(
                set(
                    [
                        repo_name
                        for repo_list in no_parameter_info.values()
                        for repo_name in repo_list
                    ],
                ),
            )
            param_by_code_repo_dict = {
                code_repo: [
                    p
                    for p, repo_list in no_parameter_info.items()
                    if code_repo in repo_list
                ]
                for code_repo in code_repo_list
            }
            if len(param_by_code_repo_dict.keys()) > 0:
                for code_repo, param_list in param_by_code_repo_dict.items():
                    self.add_to_log(
                        category="no_parameter_info",
                        sub_category=code_repo,
                        message=param_list,
                    )

        self.add_to_log(
            category="synthesis",
            sub_category="code_repositories",
            message=self.code_repositories.len(),
        )
        self.add_to_log(
            category="synthesis",
            sub_category="sos_disciplines",
            message=self.sos_disciplines.len(),
        )
        self.add_to_log(
            category="synthesis",
            sub_category="process_repositories",
            message=self.sos_process_repositories.len(),
        )
        self.add_to_log(
            category="synthesis",
            sub_category="sos_processes",
            message=self.sos_processes.len(),
        )
        self.add_to_log(
            category="synthesis",
            sub_category="usecases",
            message=self.usecases.len(),
        )
        self.add_to_log(
            category="synthesis",
            sub_category="couplings",
            message=self.couplings.len(),
        )
        self.add_to_log(
            category="synthesis",
            sub_category="parameters",
            message=self.parameters.len(),
        )

        # add code_repository traceability to log
        self.logs_dict['code_repositories_traceability'] = self.code_repositories_dict<|MERGE_RESOLUTION|>--- conflicted
+++ resolved
@@ -1095,11 +1095,7 @@
         """
         # Regular expression to remove connection info from url when token is
         # used
-<<<<<<< HEAD
         INFO_REGEXP = '://.*@'
-=======
-        INFO_REGEXP = r':\/\/.*@'
->>>>>>> e90ba7e2
         INFO_REPLACE = '://'
 
         # Regular expression when it is a remote repostory with ssh
